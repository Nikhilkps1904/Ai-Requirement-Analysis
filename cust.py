--- conflicted
+++ resolved
@@ -4,12 +4,8 @@
 import requests
 import json
 import logging
-<<<<<<< HEAD
 from queue import Queue
 from threading import Thread, Event
-=======
-from tqdm.contrib.concurrent import thread_map
->>>>>>> b1d1e261
 import warnings
 from dotenv import load_dotenv
 import itertools
@@ -17,11 +13,6 @@
 import tkinter as tk
 from tkinter import filedialog
 import time
-<<<<<<< HEAD
-=======
-from functools import lru_cache
-
->>>>>>> b1d1e261
 
 # Suppress warnings
 warnings.filterwarnings("ignore", category=DeprecationWarning)
@@ -30,7 +21,7 @@
 
 # Configure logging
 logging.basicConfig(
-    level=logging.DEBUG,
+    level=logging.INFO,
     format='%(asctime)s - %(levelname)s - %(message)s',
     handlers=[
         logging.FileHandler("conflict_detection.log"),
@@ -49,7 +40,6 @@
     logger.error("GEMINI_API_KEY not found in environment variables. Please set it in .env or environment.")
     sys.exit(1)
 
-<<<<<<< HEAD
 GEMINI_MODEL = "gemini-2.0-flash"
 GEMINI_API_URL = f"https://generativelanguage.googleapis.com/v1beta/models/{GEMINI_MODEL}:generateContent"
 
@@ -59,16 +49,6 @@
     payload = {"contents": [{"parts": [{"text": prompt}]}]}
     retries = 0
     consecutive_429_count = 0  # Track consecutive 429 errors
-=======
-GEMINI_MODEL = "gemini-2.0-flash-lite"
-GEMINI_API_URL = f"https://generativelanguage.googleapis.com/v1beta/models/{GEMINI_MODEL}:generateContent"
-
-def call_inference_api(prompt, api_key=GEMINI_API_KEY, api_url=GEMINI_API_URL, max_retries=5, initial_delay=2):
-    """Call Gemini API for inference with exponential backoff and improved error handling"""
-    headers = {"Content-Type": "application/json"}
-    payload = {"contents": [{"parts": [{"text": prompt}]}]}
-    retries = 0
->>>>>>> b1d1e261
 
     while retries < max_retries:
         try:
@@ -80,23 +60,16 @@
 
             if "candidates" in result and len(result["candidates"]) > 0:
                 output = result["candidates"][0]["content"]["parts"][0]["text"].strip()
-<<<<<<< HEAD
                 consecutive_429_count = 0  # Reset counter on success
-=======
->>>>>>> b1d1e261
                 return output
             else:
                 error_msg = result.get("error", {}).get("message", "Unknown API error")
                 logger.error(f"API error: {error_msg}")
-<<<<<<< HEAD
                 consecutive_429_count = 0  # Reset counter
-=======
->>>>>>> b1d1e261
                 return f"Inference failed: {error_msg}"
 
         except requests.exceptions.HTTPError as e:
             if response.status_code == 429:
-<<<<<<< HEAD
                 consecutive_429_count += 1
                 logger.warning(f"Rate limit exceeded (429). Consecutive 429 count: {consecutive_429_count}")
                 
@@ -116,23 +89,11 @@
             else:
                 logger.error(f"HTTP error: {str(e)}")
                 consecutive_429_count = 0  # Reset counter for non-429 error
-=======
-                delay = initial_delay * (2 ** retries)
-                logger.warning(f"Rate limit exceeded (429). Retrying in {delay} seconds...")
-                retries += 1
-                time.sleep(delay)
-                continue
-            else:
-                logger.error(f"HTTP error: {str(e)}")
->>>>>>> b1d1e261
                 return f"Inference failed: HTTP error - {str(e)}"
 
         except requests.exceptions.ConnectionError as e:
             logger.error(f"Connection error: {str(e)}")
-<<<<<<< HEAD
             consecutive_429_count = 0  # Reset counter
-=======
->>>>>>> b1d1e261
             delay = initial_delay * (2 ** retries)
             logger.warning(f"Connection issue. Retrying in {delay} seconds...")
             retries += 1
@@ -141,10 +102,7 @@
 
         except requests.exceptions.Timeout as e:
             logger.error(f"Request timeout: {str(e)}")
-<<<<<<< HEAD
             consecutive_429_count = 0  # Reset counter
-=======
->>>>>>> b1d1e261
             delay = initial_delay * (2 ** retries)
             logger.warning(f"Timeout occurred. Retrying in {delay} seconds...")
             retries += 1
@@ -153,17 +111,11 @@
 
         except requests.exceptions.RequestException as e:
             logger.error(f"Unexpected request error: {str(e)}")
-<<<<<<< HEAD
             consecutive_429_count = 0  # Reset counter
             return f"Inference failed: Unexpected error - {str(e)}"
 
     logger.error("Max retries exceeded for API call.")
     consecutive_429_count = 0  # Reset counter
-=======
-            return f"Inference failed: Unexpected error - {str(e)}"
-
-    logger.error("Max retries exceeded for API call.")
->>>>>>> b1d1e261
     return "Inference failed: Max retries exceeded"
 
 @lru_cache(maxsize=1000)
@@ -223,7 +175,6 @@
     return csv_dir, xlsx_dir
 
 def check_new_requirement(new_req, all_existing_requirements, checked_pairs=None):
-<<<<<<< HEAD
     """Check a new requirement against existing ones for conflicts using a queue with interrupt handling"""
     if checked_pairs is None:
         checked_pairs = set()
@@ -269,10 +220,10 @@
                 break
             process_task(task, result_queue)
             task_queue.task_done()
-            time.sleep(0.5)  # 1-second delay to respect rate limits
+            time.sleep(1)  # 1-second delay to respect rate limits
 
     # Use a small number of workers
-    num_workers = 3
+    num_workers = 2
     threads = [Thread(target=worker) for _ in range(num_workers)]
     for t in threads:
         t.daemon = True  # Ensure threads exit when main thread exits
@@ -295,47 +246,6 @@
 
 def predict_conflicts(input_file, new_requirement=None):
     """Analyze requirements for conflicts using hybrid approach with queue and interrupt handling"""
-=======
-    """Check a new requirement against existing ones for conflicts"""
-    if checked_pairs is None:
-        checked_pairs = set()
-
-    prompt_template = (
-        "Analyze the following requirements: Requirement 1: '{req1}' and Requirement 2: '{req2}'. Identify any conflicts between them. "
-        "For each pair, determine if there is a conflict, and if so, specify a descriptive conflict type (e.g., 'Performance Conflict', 'Cost Conflict', etc.) and the reason (as a one-line sentence). "
-        "The output should be in the format: \"Conflict_Type: <type>||Reason: <reason>\" where <type> is your determined conflict type, and <reason> is a one-line explanation. "
-        "If no conflict exists, output: \"Conflict_Type: No Conflict||Reason: Requirements are compatible\". Ensure the output is concise and follows the exact format."
-    )
-
-    def process_task(task):
-        existing_req, input_text = task
-        full_output = cached_call_inference_api(input_text)
-        conflict_type, conflict_reason, _ = parse_api_output(full_output)
-        if conflict_type != "No Conflict":
-            return {
-                "Requirement_1": new_req,
-                "Requirement_2": existing_req,
-                "Conflict_Type": conflict_type,
-                "Conflict_Reason": conflict_reason
-            }
-        return None
-
-    tasks = []
-    for existing_req in all_existing_requirements:
-        pair_key = f"{new_req}||{existing_req}"
-        if pair_key in checked_pairs:
-            continue
-        input_text = prompt_template.format(req1=new_req, req2=existing_req)
-        tasks.append((existing_req, input_text))
-        checked_pairs.add(pair_key)
-
-    results = [res for res in thread_map(process_task, tasks, max_workers=10, desc="Checking new requirement") if res is not None]
-    
-    return pd.DataFrame(results) if results else None
-
-def predict_conflicts(input_file, new_requirement=None):
-    """Analyze requirements for conflicts using hybrid approach (baseline for ≤15, exhaustive for >15)"""
->>>>>>> b1d1e261
     if not os.path.exists(input_file):
         logger.error(f"Input file {input_file} not found. Exiting.")
         sys.exit(1)
@@ -381,30 +291,17 @@
             req_pairs = list(itertools.combinations(all_original_requirements, 2))
         logger.info(f"Analyzing {len(req_pairs)} pairs")
 
-<<<<<<< HEAD
         def process_task(task, result_queue):
-=======
-        def process_task(task):
->>>>>>> b1d1e261
             req1, req2, input_text = task
             full_output = cached_call_inference_api(input_text)
             conflict_type, conflict_reason, _ = parse_api_output(full_output)
             if conflict_type != "No Conflict":
-<<<<<<< HEAD
                 result_queue.put({
-=======
-                return {
->>>>>>> b1d1e261
                     "Requirement_1": req1,
                     "Requirement_2": req2,
                     "Conflict_Type": conflict_type,
                     "Conflict_Reason": conflict_reason
-<<<<<<< HEAD
                 })
-=======
-                }
-            return None
->>>>>>> b1d1e261
 
         tasks = []
         for req1, req2 in req_pairs:
@@ -415,7 +312,6 @@
             tasks.append((req1, req2, input_text))
             checked_pairs.add(pair_key)
 
-<<<<<<< HEAD
         result_queue = Queue()
         task_queue = Queue()
         for task in tasks:
@@ -429,10 +325,10 @@
                     break
                 process_task(task, result_queue)
                 task_queue.task_done()
-                time.sleep(0.5)  # 1-second delay to respect rate limits
+                time.sleep(1)  # 1-second delay to respect rate limits
 
         # Use a small number of workers
-        num_workers = 3
+        num_workers = 2
         threads = [Thread(target=worker) for _ in range(num_workers)]
         for t in threads:
             t.daemon = True  # Ensure threads exit when main thread exits
@@ -449,9 +345,6 @@
 
         while not result_queue.empty():
             results.append(result_queue.get())
-=======
-        results = [res for res in thread_map(process_task, tasks, max_workers=10, desc="Analyzing conflicts") if res is not None]
->>>>>>> b1d1e261
 
     output_results = results
     output_df = pd.DataFrame(output_results) if output_results else pd.DataFrame(columns=["Requirement_1", "Requirement_2", "Conflict_Type", "Conflict_Reason"])
@@ -516,16 +409,10 @@
         display_menu()
     except KeyboardInterrupt:
         logger.warning("Script interrupted by user. Exiting...")
-<<<<<<< HEAD
         stop_event.set()  # Ensure any running queues are stopped
         sys.exit(0)
     except Exception as e:
         logger.error(f"Unexpected error in main: {e}", exc_info=True)
-=======
-        sys.exit(0)
-    except Exception as e:
-        logger.error(f"Unexpected error in main: {str(e)}", exc_info=True)
->>>>>>> b1d1e261
         sys.exit(1)
 
 if __name__ == "__main__":
